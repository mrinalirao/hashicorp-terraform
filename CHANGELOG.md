--- conflicted
+++ resolved
@@ -55,11 +55,8 @@
   * provider/digitalocean: Make user_data force a new droplet [GH-3740]
   * provider/vsphere: Do not add network interfaces by default [GH-3652]
   * provider/openstack: Configure Fixed IPs through ports [GH-3772]
-<<<<<<< HEAD
-=======
   * provider/openstack: Specify a port ID on a Router Interface [GH-3903]
   * provider/openstack: Made LBaaS Virtual IP computed [GH-3927]
->>>>>>> fd251e8b
 
 BUG FIXES:
 
