---
page_title: Upgrading to Terraform v1.8
description: Upgrading to Terraform v1.8
---

# Upgrading to Terraform v1.8

-> **Tip:** Use the version selector to view the upgrade guides for older Terraform versions.

Terraform v1.8 is a minor release in the stable Terraform v1.0 series.

Terraform v1.8 honors the
[Terraform v1.0 Compatibility Promises](https://developer.hashicorp.com/terraform/language/v1-compatibility-promises),
but there are some behavior changes outside of those promises that may affect a
small number of users. Specifically, the following updates may require
additional upgrade steps:
* [`use_legacy_workflow` is no longer available for the S3 backend](#s3-backend-authentication-changes)
* [Possible spurious changes when refreshing](#possible-spurious-changes-when-refreshing)
* [Ending support for macOS 10.15 Catalina](#ending-support-for-macos-1015-catalina)
* [Minor change to `jsonencode` function results](#minor-change-to-jsonencode-function-results)

See [the full changelog](https://github.com/hashicorp/terraform/blob/v1.8/CHANGELOG.md)
for more details. If you encounter any problems during upgrading which are not
covered this guide, please start a new topic in
[the Terraform community forum](https://discuss.hashicorp.com/c/terraform-core)
to discuss it.

## S3 Backend authentication changes

Terraform v1.7 began the deprecation of a legacy approach to authentication,
making the `use_legacy_workflow` argument default to `false` and thus making the
old authentication workflow opt-in.

Terraform v1.8 completes this deprecation process by removing the
`use_legacy_workflow` argument. The old behavior is no longer available, and
so you will need to adopt the new behavior when upgrading to Terraform v1.8.

The new implementation follows the authentication process implemented in the
official AWS SDK for Go, which is therefore more consistent with other AWS
tools such as the official AWS CLI.

## Possible spurious changes when refreshing

If you use the `-refresh-only` or `-refresh=false` planning options for your
first plan after upgrading, Terraform might show resource instance diffs without
any visible changes. This does not affect plans created with both of those
options disabled.

Previous versions of Terraform used a mixture of both dynamic and static
tracking of sensitive values in resource instance attributes. That meant that,
for example, correctly honoring sensitive valeus when interpreting the
`terraform show -json` output required considering both the dynamic sensitivity
information directly in the output _and_ static sensitivity information in the
provider schema.

To simplify handling of sensitivity in these cases, Terraform now copies the
schema-based sensitivity information into the state along with the dynamic
information. Terraform must therefore perform a one-time backfill update
of the state metadata for resource types which have sensitive attributes.

<<<<<<< HEAD
In Terraform 1.8.0 the S3 backend will remove the `use_legacy_workflow` argument, eliminating use of the legacy credential provider chain evaluation order.
This will bring the default behavior of the backend into alignment with the AWS SDKs and CLI.
Configurations relying on this previously deprecated behavior should adjust credential provider chain sources to align with the [evaluation order documented by AWS](https://docs.aws.amazon.com/sdkref/latest/guide/standardized-credentials.html).
=======
When using the default planning options Terraform should handle this update
quietly, as part of the refresh step performed during planning. However, if
you use the `-refresh-only` or `-refresh=false` option then you will effectively
disable one half of this process, causing the UI to report spurious changes
that affect only the metadata in the state.

These no-change metadata updates should not cause any problems, and will be
resolved once a plan has been applied using Terraform v1.8. If you are concerned
about a particular plan then try removing the `-refresh-only` or `-refresh=false`
option, which should then quiet the spurious change.

## Ending support for macOS 10.15 Catalina

Terraform v1.8 is the last series that will support macOS 10.15 Catalina. The
next minor release series will require macOS 11 Big Sur or later.

## Minor change to `jsonencode` function results

In previous versions of Terraform, the `jsonencode` function encoded the
control characters U+0008 (backspace) and U+000C (form feed) in strings using
the unicode escape syntax: `\u0008` and `\u000c` respectively.

Terraform now follows the JSON idiom more closely by using `\b` for backspace
and `\f` for form feed. These shorter encodings are equivalent for a correct
JSON parser, but are more readable for humans due to being mnemonics.

These two control characters are relatively rarely used in practical JSON
and so we don't expect that this change will have significant impact. If you
are using them then this may cause the following effects:

- If you are using `jsonencode` to produce JSON-encoded data for consumption
  by a JSON parser that doesn't correctly support these short encoding forms
  then it may not be able to parse the new results. Terraform implements
  JSON encoding as defined in IETF RFC 7159, which requires that parsers
  support these shorter encodings.

- If you are using `jsonencode` to populate a resource argument where the
  underlying provider does not perform JSON normalization, the provider might
  propose changing the affected object to use the new encoding form. As long
  as the remote system correctly implements JSON, this update should not
  change the meaning of the JSON document.

This change only affects strings that include these two specific control
characters. If you do not use these control characters in the strings you pass
to `jsonencode` then this change will have no effect for you.
>>>>>>> 9b57a43b
<|MERGE_RESOLUTION|>--- conflicted
+++ resolved
@@ -58,11 +58,6 @@
 information. Terraform must therefore perform a one-time backfill update
 of the state metadata for resource types which have sensitive attributes.
 
-<<<<<<< HEAD
-In Terraform 1.8.0 the S3 backend will remove the `use_legacy_workflow` argument, eliminating use of the legacy credential provider chain evaluation order.
-This will bring the default behavior of the backend into alignment with the AWS SDKs and CLI.
-Configurations relying on this previously deprecated behavior should adjust credential provider chain sources to align with the [evaluation order documented by AWS](https://docs.aws.amazon.com/sdkref/latest/guide/standardized-credentials.html).
-=======
 When using the default planning options Terraform should handle this update
 quietly, as part of the refresh step performed during planning. However, if
 you use the `-refresh-only` or `-refresh=false` option then you will effectively
@@ -107,5 +102,4 @@
 
 This change only affects strings that include these two specific control
 characters. If you do not use these control characters in the strings you pass
-to `jsonencode` then this change will have no effect for you.
->>>>>>> 9b57a43b
+to `jsonencode` then this change will have no effect for you.